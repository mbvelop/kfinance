--- conflicted
+++ resolved
@@ -84,7 +84,18 @@
     }
 
     @Nested
-<<<<<<< HEAD
+    inner class NetPresentValue {
+        @Test
+        fun netPresentValueBasic() {
+            var result = netPresentValue(0.08, doubleArrayOf(-40000.0, 5000.0, 8000.0, 12000.0, 30000.0))
+            result shouldBe (3065.22267 plusOrMinus 10.0.pow(-5))
+
+            result = netPresentValue(0.08, doubleArrayOf(0.0, 5000.0, 8000.0, 12000.0, 30000.0), -40000.0)
+            result shouldBe (3065.22267 plusOrMinus 10.0.pow(-5))
+        }
+    }
+
+    @Nested
     inner class NumberOfPeriodicPayments {
         @Test
         fun numberOfPeriodicPaymentsBasic() {
@@ -151,16 +162,6 @@
 
             result = presentValue(0.0, 5.0, 100.0, -500.0)
             result shouldBe (0.0 plusOrMinus 10.0.pow(-10))
-=======
-    inner class NetPresentValue {
-        @Test
-        fun netPresentValueBasic() {
-            var result = netPresentValue(0.08, doubleArrayOf(-40000.0, 5000.0, 8000.0, 12000.0, 30000.0))
-            result shouldBe (3065.22267 plusOrMinus 10.0.pow(-5))
-
-            result = netPresentValue(0.08, doubleArrayOf(0.0, 5000.0, 8000.0, 12000.0, 30000.0), -40000.0)
-            result shouldBe (3065.22267 plusOrMinus 10.0.pow(-5))
->>>>>>> 394a211a
         }
     }
 }